--- conflicted
+++ resolved
@@ -2,16 +2,4 @@
 
 go 1.17
 
-<<<<<<< HEAD
-require (
-	github.com/pkg/errors v0.9.1
-	github.com/tidwall/gjson v1.14.3
-)
-
-require (
-	github.com/tidwall/match v1.1.1 // indirect
-	github.com/tidwall/pretty v1.2.0 // indirect
-)
-=======
-require github.com/pkg/errors v0.9.1
->>>>>>> 69d40b82
+require github.com/pkg/errors v0.9.1